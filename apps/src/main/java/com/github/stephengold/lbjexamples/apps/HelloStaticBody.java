--- conflicted
+++ resolved
@@ -1,125 +1,120 @@
-/*
- Copyright (c) 2020-2022, Stephen Gold
- All rights reserved.
-
- Redistribution and use in source and binary forms, with or without
- modification, are permitted provided that the following conditions are met:
-
- 1. Redistributions of source code must retain the above copyright notice, this
-    list of conditions and the following disclaimer.
-
- 2. Redistributions in binary form must reproduce the above copyright notice,
-    this list of conditions and the following disclaimer in the documentation
-    and/or other materials provided with the distribution.
-
- 3. Neither the name of the copyright holder nor the names of its
-    contributors may be used to endorse or promote products derived from
-    this software without specific prior written permission.
-
- THIS SOFTWARE IS PROVIDED BY THE COPYRIGHT HOLDERS AND CONTRIBUTORS "AS IS" AND
- ANY EXPRESS OR IMPLIED WARRANTIES, INCLUDING, BUT NOT LIMITED TO, THE IMPLIED
- WARRANTIES OF MERCHANTABILITY AND FITNESS FOR A PARTICULAR PURPOSE ARE
- DISCLAIMED. IN NO EVENT SHALL THE COPYRIGHT HOLDER OR CONTRIBUTORS BE LIABLE
- FOR ANY DIRECT, INDIRECT, INCIDENTAL, SPECIAL, EXEMPLARY, OR CONSEQUENTIAL
- DAMAGES (INCLUDING, BUT NOT LIMITED TO, PROCUREMENT OF SUBSTITUTE GOODS OR
- SERVICES; LOSS OF USE, DATA, OR PROFITS; OR BUSINESS INTERRUPTION) HOWEVER
- CAUSED AND ON ANY THEORY OF LIABILITY, WHETHER IN CONTRACT, STRICT LIABILITY,
- OR TORT (INCLUDING NEGLIGENCE OR OTHERWISE) ARISING IN ANY WAY OUT OF THE USE
- OF THIS SOFTWARE, EVEN IF ADVISED OF THE POSSIBILITY OF SUCH DAMAGE.
- */
-package com.github.stephengold.lbjexamples.apps;
-
-import com.github.stephengold.lbjexamples.BasePhysicsApp;
-import com.github.stephengold.lbjexamples.objects.AppObject;
-<<<<<<< HEAD
-import com.github.stephengold.lbjexamples.objects.Mesh;
-import com.jme3.bullet.PhysicsSpace;
-=======
->>>>>>> ec5374dd
-import com.jme3.bullet.collision.shapes.CollisionShape;
-import com.jme3.bullet.collision.shapes.SphereCollisionShape;
-import com.jme3.bullet.objects.PhysicsBody;
-import com.jme3.bullet.objects.PhysicsRigidBody;
-import com.jme3.math.FastMath;
-import com.jme3.math.Vector3f;
-import com.jme3.system.JmeSystem;
-import com.jme3.system.Platform;
-import org.joml.Vector4f;
-import org.lwjgl.system.Configuration;
-
-/**
- * A simple example combining static and dynamic rigid bodies.
- *
- * Builds upon HelloRigidBody.
- *
- * @author Stephen Gold sgold@sonic.net
- */
-public class HelloStaticBody extends BasePhysicsApp<PhysicsSpace> {
-    // *************************************************************************
-    // new methods exposed
-
-    /**
-     * Main entry point for the HelloStaticBody application.
-     *
-     * @param ignored array of command-line arguments (not null)
-     */
-    public static void main(String[] ignored) {
-        Platform platform = JmeSystem.getPlatform();
-        if (platform.getOs() == Platform.Os.MacOS) {
-            Configuration.GLFW_LIBRARY_NAME.set("glfw_async");
-        }
-
-        HelloStaticBody application = new HelloStaticBody();
-        application.start();
-    }
-    // *************************************************************************
-    // BasePhysicsApp methods
-
-    /**
-     * Initialize this application.
-     */
-    @Override
-    public void setupBodies() {
-        // Create a CollisionShape for balls.
-        float ballRadius = 1f;
-        CollisionShape ballShape = new SphereCollisionShape(ballRadius);
-
-        // Create a dynamic body and add it to the space.
-        float mass = 2f;
-        PhysicsRigidBody dynaBall = new PhysicsRigidBody(ballShape, mass);
-        space.addCollisionObject(dynaBall);
-
-        // Create a static body and add it to the space.
-        PhysicsRigidBody statBall
-                = new PhysicsRigidBody(ballShape, PhysicsBody.massForStatic);
-        space.addCollisionObject(statBall);
-
-        // Position the balls in physics space.
-        dynaBall.setPhysicsLocation(new Vector3f(0f, 4f, 0f));
-        statBall.setPhysicsLocation(new Vector3f(0.1f, 0f, 0f));
-
-        // visualization
-        AppObject ball1Object = new AppObject(dynaBall);
-        ball1Object.setColor(new Vector4f(1f, 0f, 1f, 1f));
-        AppObject ball2Object = new AppObject(statBall);
-        ball2Object.setColor(new Vector4f(0f, 0f, 1f, 1f));
-
-        camera.setPosition(new Vector3f(0f, 0f, 10f));
-        camera.setYaw(-FastMath.HALF_PI);
-    }
-
-    @Override
-    public PhysicsSpace initPhysicsSpace() {
-        return new PhysicsSpace(PhysicsSpace.BroadphaseType.DBVT);
-    }
-
-    @Override
-    public void updateKeyboard(long window, int key, int action) {
-        // do nothing
-    }
-
-    @Override
-    public void updateMouse() {
-        // do nothing
-    }
-}
+/*
+ Copyright (c) 2020-2022, Stephen Gold
+ All rights reserved.
+
+ Redistribution and use in source and binary forms, with or without
+ modification, are permitted provided that the following conditions are met:
+
+ 1. Redistributions of source code must retain the above copyright notice, this
+    list of conditions and the following disclaimer.
+
+ 2. Redistributions in binary form must reproduce the above copyright notice,
+    this list of conditions and the following disclaimer in the documentation
+    and/or other materials provided with the distribution.
+
+ 3. Neither the name of the copyright holder nor the names of its
+    contributors may be used to endorse or promote products derived from
+    this software without specific prior written permission.
+
+ THIS SOFTWARE IS PROVIDED BY THE COPYRIGHT HOLDERS AND CONTRIBUTORS "AS IS" AND
+ ANY EXPRESS OR IMPLIED WARRANTIES, INCLUDING, BUT NOT LIMITED TO, THE IMPLIED
+ WARRANTIES OF MERCHANTABILITY AND FITNESS FOR A PARTICULAR PURPOSE ARE
+ DISCLAIMED. IN NO EVENT SHALL THE COPYRIGHT HOLDER OR CONTRIBUTORS BE LIABLE
+ FOR ANY DIRECT, INDIRECT, INCIDENTAL, SPECIAL, EXEMPLARY, OR CONSEQUENTIAL
+ DAMAGES (INCLUDING, BUT NOT LIMITED TO, PROCUREMENT OF SUBSTITUTE GOODS OR
+ SERVICES; LOSS OF USE, DATA, OR PROFITS; OR BUSINESS INTERRUPTION) HOWEVER
+ CAUSED AND ON ANY THEORY OF LIABILITY, WHETHER IN CONTRACT, STRICT LIABILITY,
+ OR TORT (INCLUDING NEGLIGENCE OR OTHERWISE) ARISING IN ANY WAY OUT OF THE USE
+ OF THIS SOFTWARE, EVEN IF ADVISED OF THE POSSIBILITY OF SUCH DAMAGE.
+ */
+package com.github.stephengold.lbjexamples.apps;
+
+import com.github.stephengold.lbjexamples.BasePhysicsApp;
+import com.github.stephengold.lbjexamples.objects.AppObject;
+import com.jme3.bullet.collision.shapes.CollisionShape;
+import com.jme3.bullet.collision.shapes.SphereCollisionShape;
+import com.jme3.bullet.objects.PhysicsBody;
+import com.jme3.bullet.objects.PhysicsRigidBody;
+import com.jme3.math.FastMath;
+import com.jme3.math.Vector3f;
+import com.jme3.system.JmeSystem;
+import com.jme3.system.Platform;
+import org.joml.Vector4f;
+import org.lwjgl.system.Configuration;
+
+/**
+ * A simple example combining static and dynamic rigid bodies.
+ *
+ * Builds upon HelloRigidBody.
+ *
+ * @author Stephen Gold sgold@sonic.net
+ */
+public class HelloStaticBody extends BasePhysicsApp<PhysicsSpace> {
+    // *************************************************************************
+    // new methods exposed
+
+    /**
+     * Main entry point for the HelloStaticBody application.
+     *
+     * @param ignored array of command-line arguments (not null)
+     */
+    public static void main(String[] ignored) {
+        Platform platform = JmeSystem.getPlatform();
+        if (platform.getOs() == Platform.Os.MacOS) {
+            Configuration.GLFW_LIBRARY_NAME.set("glfw_async");
+        }
+
+        HelloStaticBody application = new HelloStaticBody();
+        application.start();
+    }
+    // *************************************************************************
+    // BasePhysicsApp methods
+
+    /**
+     * Initialize this application.
+     */
+    @Override
+    public void setupBodies() {
+        // Create a CollisionShape for balls.
+        float ballRadius = 1f;
+        CollisionShape ballShape = new SphereCollisionShape(ballRadius);
+
+        // Create a dynamic body and add it to the space.
+        float mass = 2f;
+        PhysicsRigidBody dynaBall = new PhysicsRigidBody(ballShape, mass);
+        space.addCollisionObject(dynaBall);
+
+        // Create a static body and add it to the space.
+        PhysicsRigidBody statBall
+                = new PhysicsRigidBody(ballShape, PhysicsBody.massForStatic);
+        space.addCollisionObject(statBall);
+
+        // Position the balls in physics space.
+        dynaBall.setPhysicsLocation(new Vector3f(0f, 4f, 0f));
+        statBall.setPhysicsLocation(new Vector3f(0.1f, 0f, 0f));
+
+        // visualization
+        AppObject ball1Object = new AppObject(dynaBall);
+        ball1Object.setColor(new Vector4f(1f, 0f, 1f, 1f));
+        AppObject ball2Object = new AppObject(statBall);
+        ball2Object.setColor(new Vector4f(0f, 0f, 1f, 1f));
+
+        camera.setPosition(new Vector3f(0f, 0f, 10f));
+        camera.setYaw(-FastMath.HALF_PI);
+    }
+
+    @Override
+    public PhysicsSpace initPhysicsSpace() {
+        return new PhysicsSpace(PhysicsSpace.BroadphaseType.DBVT);
+    }
+
+    @Override
+    public void updateKeyboard(long window, int key, int action) {
+        // do nothing
+    }
+
+    @Override
+    public void updateMouse() {
+        // do nothing
+    }
+}